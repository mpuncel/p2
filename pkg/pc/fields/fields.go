--- conflicted
+++ resolved
@@ -66,11 +66,7 @@
 	Annotations Annotations
 
 	// Minimum health percentage that this pod cluster should have
-<<<<<<< HEAD
-	MinHealthPercentage int
-=======
 	MinHealthPercentage MinHealthPercentage
->>>>>>> c334cda9
 }
 
 func (pc *PodCluster) Equals(other *PodCluster) bool {
@@ -103,16 +99,6 @@
 // implement it ourselves. RawPodCluster mimics PodCluster but has a string
 // type for PodSelector instead of labels.Selector
 type RawPodCluster struct {
-<<<<<<< HEAD
-	ID                  ID                 `json:"id"`
-	PodID               types.PodID        `json:"pod_id"`
-	AvailabilityZone    AvailabilityZone   `json:"availability_zone"`
-	Name                ClusterName        `json:"name"`
-	PodSelector         string             `json:"pod_selector"`
-	Annotations         Annotations        `json:"annotations"`
-	AllocationStrategy  rc_fields.Strategy `json:"allocation_strategy"`
-	MinHealthPercentage int                `json:"min_health_percentage"`
-=======
 	ID                  ID                  `json:"id"`
 	PodID               types.PodID         `json:"pod_id"`
 	AvailabilityZone    AvailabilityZone    `json:"availability_zone"`
@@ -121,7 +107,6 @@
 	Annotations         Annotations         `json:"annotations"`
 	AllocationStrategy  rc_fields.Strategy  `json:"allocation_strategy"`
 	MinHealthPercentage MinHealthPercentage `json:"min_health_percentage"`
->>>>>>> c334cda9
 }
 
 // MarshalJSON implements the json.Marshaler interface for serializing the
